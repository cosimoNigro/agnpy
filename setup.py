--- conflicted
+++ resolved
@@ -20,11 +20,7 @@
         "License :: OSI Approved :: BSD License",
         "Operating System :: OS Independent",
     ],
-<<<<<<< HEAD
-    install_requires=["astropy>=5.0, <6.0", "numpy>=1.21", "scipy>=1.5,!=1.10", "matplotlib>=3.4", "cubepy<=1.0.2"],
-    python_requires=">=3.8",
-=======
-    install_requires=["astropy>=5.0,<6.0", "numpy>=1.21", "scipy>=1.5,<1.10", "pyyaml", "matplotlib>=3.4,<=3.9", "sherpa", "pre-commit", "gammapy<1.2"],
-    python_requires=">=3.9,<3.12",
->>>>>>> 506c038f
+
+    install_requires=["astropy>=5.0,<6.0", "numpy>=1.21", "scipy>=1.5,<1.10", "pyyaml", "matplotlib>=3.4,<=3.9", "sherpa", "pre-commit", "gammapy<1.2",  "cubepy<=1.0.2"],
+    python_requires=">=3.9,<3.12"
 )