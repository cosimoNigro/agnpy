--- conflicted
+++ resolved
@@ -13,11 +13,6 @@
   - matplotlib>=3.4,<=3.9
   - sherpa
   - pre-commit
-<<<<<<< HEAD
   - pip:
-    - agnpy
-    - gammapy
+    - gammapy<1.2
     - cubepy<=1.0.2
-=======
-  - gammapy<1.2
->>>>>>> 506c038f
